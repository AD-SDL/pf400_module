<<<<<<< HEAD
"""Test script to move pf400 using keyboard"""
=======
# ruff: noqa
>>>>>>> 1c3c50be

import argparse
import math

<<<<<<< HEAD
from pf400_interface.pf400 import PF400
=======
from pf400_driver.pf400_driver import PF400
>>>>>>> 1c3c50be
from pynput import keyboard
from pynput.keyboard import Key

parser = argparse.ArgumentParser(
    prog="UR keyboard",
    description="control ur arm using keyboard",
)
parser.add_argument("-u", "--url", default="146.137.240.38")
parser.add_argument("-l", "--lin_speed", default=0.01)
parser.add_argument("-r", "--rad_speed", default=0.01)
args = parser.parse_args()
print(args.url)
robot = PF400(args.url)
move_speed = float(args.lin_speed)
move_speed_radial = float(args.rad_speed)
# print(robot.ur_connection.getl())
robot.velocity = 0.8
robot.acceleration = 0.8
flag = False


def move_robot(direction, sign):
    """Move robot with keyboard"""
    global flag
    flag = True
    pos = [0, 0, 0]
    pos[direction] = move_speed * sign
    robot.move_in_one_axis(axis_x=pos[0], axis_y=pos[1], axis_z=pos[2])
    flag = False


def move_robot_j(direction, sign):
    """Move robot joints with keyboard"""
    global flag
    flag = True
    pos = robot.ur_connection.getj()
    print(pos)
    pos[direction] += sign * move_speed_radial
    robot.ur_connection.movej(pos, 1, 1)
    flag = False


exit = False


def on_press(key):
    """Press key on keyboard"""

    global flag
    # print(robot.ur_connection.get_orientation())
    # return
    print("key detected: " + str(key))
    if not flag:
        if key == Key.up:
            move_robot(1, 1)
        elif key == Key.down:
            move_robot(1, -1)
        elif key == Key.right:
            move_robot(0, -1)
        elif key == Key.left:
            move_robot(0, 1)
        elif key.char == "w":
            move_robot(2, 1)
        elif key.char == "s":
            move_robot(2, -1)
        elif key.char == "8":
            pos = robot.get_cartesian_coordinates()
            pos[3] = 90
            robot.move_cartesian(pos)
        elif key.char == "2":
            pos = robot.get_cartesian_coordinates()
            print(pos)
            pos[3] = 270
            robot.move_cartesian(pos)
        elif key.char == "4":
            pos = robot.get_cartesian_coordinates()
            print(pos)
            pos[3] = 0
            robot.move_cartesian(pos)
        elif key.char == "6":
            pos = robot.get_cartesian_coordinates()
            print(pos)
            pos[3] = 180
            robot.move_cartesian(pos)
        # elif key.char == "7":
        #   move_robot(5, 1)
        # elif key.char == "9":
        #   move_robot(5, -1)
        elif key.char == "l":
            # pos = robot.ur_connection.getj()
            # pos[5] = 0
            # robot.ur_connection.movej(pos, 0.8, 0.8)
            pos = robot.ur_connection.getl()

            pos[3] = math.pi / 2
            pos[4] = 0
            pos[5] = 0

            robot.ur_connection.movel(pos, acc=1, vel=1)
        elif key.char == "f":
            # pos = robot.ur_connection.getj()
            # pos[5] = 0
            # robot.ur_connection.movej(pos, 0.8, 0.8)
            pos = robot.ur_connection.set_freedrive(True, 600)


listener = keyboard.Listener(on_press=on_press)
listener.daemon = False
listener.start()
# while not exit:
#   pos = robot.ur_connection.getl()
#   print(dirs)
#   pos = numpy.array(pos) + numpy.array(dirs)*0.01
#   robot.ur_connection.movel(pos.tolist())<|MERGE_RESOLUTION|>--- conflicted
+++ resolved
@@ -1,17 +1,9 @@
-<<<<<<< HEAD
 """Test script to move pf400 using keyboard"""
-=======
-# ruff: noqa
->>>>>>> 1c3c50be
 
 import argparse
 import math
 
-<<<<<<< HEAD
 from pf400_interface.pf400 import PF400
-=======
-from pf400_driver.pf400_driver import PF400
->>>>>>> 1c3c50be
 from pynput import keyboard
 from pynput.keyboard import Key
 
