--- conflicted
+++ resolved
@@ -17,18 +17,5 @@
 	@pre-commit install
 	@pre-commit run --all-files || { echo "Checking fixes\n" ; pre-commit run --all-files; }
 
-# test: init .env paths # Runs all the tests
-<<<<<<< HEAD
-# 	@docker compose -f wei.compose.yaml --env-file .env up --build -d
-# 	@docker compose -f wei.compose.yaml --env-file .env exec pf400_module pytest -p no:cacheprovider -m "not hardware" pf400_module
-# 	@docker compose -f wei.compose.yaml --env-file .env down
-
-# hardware_test: init .env paths # Runs all the tests
-=======
->>>>>>> c58b269c
-# 	@docker compose -f wei.compose.yaml --env-file .env up --build -d
-# 	@docker compose -f wei.compose.yaml --env-file .env exec pf400_module pytest -p no:cacheprovider -m "not hardware" pf400_module
-# 	@docker compose -f wei.compose.yaml --env-file .env down
-
 clean:
 	@rm -f .env