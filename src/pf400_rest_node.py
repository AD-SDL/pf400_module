#! /usr/bin/env python3
"""The server for the PF400 robot that takes incoming WEI flow requests from the experiment application"""

<<<<<<< HEAD
from typing import Optional
=======
from typing import Annotated, Optional
>>>>>>> 27054c26

from madsci.client.resource_client import ResourceClient
from madsci.common.types.action_types import ActionSucceeded
from madsci.common.types.auth_types import OwnershipInfo
from madsci.common.types.location_types import LocationArgument
from madsci.common.types.node_types import RestNodeConfig
from madsci.common.types.resource_types.definitions import SlotResourceDefinition
from madsci.node_module.helpers import action
from madsci.node_module.rest_node_module import RestNode
from pf400_interface.pf400 import PF400
from pydantic.networks import AnyUrl


class PF400NodeConfig(RestNodeConfig):
    """Configuration for the pf400 node module."""

    pf400_ip: str
<<<<<<< HEAD
    # """Required Robot IP"""
    # pf400_port: int = None
    resource_manager_url: Optional[str] = None
    """the resource manager url for the pf400"""
=======
    resource_server_url: Optional[AnyUrl] = None
>>>>>>> 27054c26


class PF400Node(RestNode):
    """A Rest Node object to control PF400 robots"""

    pf400_interface: PF400 = None
    config_model = PF400NodeConfig

    def startup_handler(self) -> None:
        """Called to (re)initialize the node. Should be used to open connections to devices or initialize any other resources."""

        try:
            if self.config.resource_server_url:
                self.resource_client = ResourceClient(self.config.resource_server_url)
                self.gripper_resource = self.resource_client.init_resource(
                    SlotResourceDefinition(
                        resource_name="pf400_gripper",
                        owner=OwnershipInfo(node_id=self.node_definition.node_id),
                    )
                )
            else:
                self.resource_client = None
                self.gripper_resource = None

            self.logger.log("Node initializing...")
            self.pf400_interface = PF400(
                host=self.config.pf400_ip,
                resource_client=self.resource_client,
                gripper_resource_id=self.gripper_resource.resource_id,
            )
            self.pf400_joint_state = PF400(host=self.config.pf400_ip, port=10000)
            self.pf400_interface.initialize_robot()
<<<<<<< HEAD
            self.resource_client = ResourceClient(self.config.resource_manager_url)
            self.gripper = self.resource_client.init_resource(
                SlotResourceDefinition(
                    resource_name="pf400_gripper_"
                    + str(self.node_definition.node_name),
                    owner=OwnershipInfo(node_id=self.node_definition.node_id),
                )
            )
=======
>>>>>>> 27054c26
        except Exception as err:
            self.logger.log_error(f"Error starting the PF400 Node: {err}")
            self.startup_has_run = False
        else:
            self.startup_has_run = True
            self.logger.log("Test node initialized!")

    def shutdown_handler(self) -> None:
        """Called to shutdown the node. Should be used to close connections to devices or release any other resources."""
        try:
            self.logger.log("Shutting down")
            self.pf400_interface.disconnect()
            self.shutdown_has_run = True
            del self.pf400_interface
            self.pf400_interface = None
            self.logger.log("Shutdown complete.")
        except Exception as err:
            self.logger.log_error(f"Error shutting down the PF400 Node: {err}")

    def state_handler(self) -> None:
        """Periodically called to update the current state of the node."""
        if self.pf400_interface is not None:
            # Getting robot state
            robot_state = self.pf400_interface.movement_state
            current_location = self.pf400_joint_state.get_joint_states()
            if robot_state == 0:
                self.node_state = {
                    "pf400_status_code": "POWER OFF",
                    "current_joint_angles": current_location,
                }
                self.logger.log_error("PF400 POWER OFF")
            elif robot_state == 1:
                self.node_state = {
                    "pf400_status_code": "READY",
                    "current_joint_angles": current_location,
                }
            elif robot_state > 1:
                self.node_state = {
                    "pf400_status_code": "BUSY",
                    "current_joint_angles": current_location,
                }
            else:
                self.node_state = {
                    "pf400_status_code": self.pf400_interface.robot_state,
                    "current_joint_angles": current_location,
                }

    @action(
        name="transfer", description="Transfer a plate from one location to another"
    )
    def transfer(
        self,
        source: Annotated[LocationArgument, "Location to pick a plate from"],
        target: Annotated[LocationArgument, "Location to place a plate to"],
        source_approach: Annotated[
            Optional[LocationArgument], "Location to approach from"
        ] = None,
        target_approach: Annotated[
            Optional[LocationArgument], "Location to approach from"
        ] = None,
        source_plate_rotation: Annotated[
            str, "Orientation of the plate at the source, wide or narrow"
        ] = "",
        target_plate_rotation: Annotated[
            str, "Final orientation of the plate at the target, wide or narrow"
        ] = "",
    ):
        """A doc string, but not the actual description of the action."""

        self.pf400_interface.transfer(
            source=source.location,
            target=target.location,
            source_approach=source_approach.location if source_approach else None,
            target_approach=target_approach.location if target_approach else None,
            source_plate_rotation=source_plate_rotation,
            target_plate_rotation=target_plate_rotation,
        )

        return ActionSucceeded()

    @action(name="pick_plate", description="Pick a plate from a source location")
    def pick_plate(
        self,
        source: Annotated[LocationArgument, "Location to pick a plate from"],
        source_approach: Annotated[
            Optional[LocationArgument], "Location to approach from"
        ] = None,
    ):
        """A doc string, but not the actual description of the action."""

        source_approach = None
        self.pf400_interface.pick_plate(
            source=source.location,
            source_approach=source_approach.location if source_approach else None,
        )

        return ActionSucceeded()

    @action(name="place_plate", description="Place a plate to a target location")
    def place_plate(
        self,
        target: Annotated[LocationArgument, "Location to place a plate to"],
        target_approach: Annotated[
            Optional[LocationArgument], "Location to approach from"
        ] = None,
    ):
        """A doc string, but not the actual description of the action."""

        self.pf400_interface.place_plate(
            target=target.location,
            target_approach=target_approach.location if target_approach else None,
        )

        return ActionSucceeded()

    @action(name="remove_lid", description="Remove a lid from a plate")
    def remove_lid(
        self,
        source: Annotated[LocationArgument, "Location to pick a plate from"],
        target: Annotated[LocationArgument, "Location to place a plate to"],
        source_approach: Annotated[
            Optional[LocationArgument], "Location to approach from"
        ] = None,
        target_approach: Annotated[
            Optional[LocationArgument], "Location to approach from"
        ] = None,
        source_plate_rotation: Annotated[
            str, "Orientation of the plate at the source, wide or narrow"
        ] = "",
        target_plate_rotation: Annotated[
            str, "Final orientation of the plate at the target, wide or narrow"
        ] = "",
        lid_height: Annotated[float, "height of the lid, in steps"] = 7.0,
    ):
        """A doc string, but not the actual description of the action."""

        self.pf400_interface.remove_lid(
            source=source.location,
            target=target.location,
            lid_height=lid_height,
            source_approach=source_approach.location,
            target_approach=target_approach.location,
            source_plate_rotation=source_plate_rotation,
            target_plate_rotation=target_plate_rotation,
        )

        return ActionSucceeded()

    @action(name="replace_lid", description="Replace a lid on a plate")
    def replace_lid(
        self,
        source: Annotated[LocationArgument, "Location to pick a plate from"],
        target: Annotated[LocationArgument, "Location to place a plate to"],
        source_approach: Annotated[
            Optional[LocationArgument], "Location to approach from"
        ] = None,
        target_approach: Annotated[
            Optional[LocationArgument], "Location to approach from"
        ] = None,
        source_plate_rotation: Annotated[
            str, "Orientation of the plate at the source, wide or narrow"
        ] = "",
        target_plate_rotation: Annotated[
            str, "Final orientation of the plate at the target, wide or narrow"
        ] = "",
        lid_height: Annotated[float, "height of the lid, in steps"] = 7.0,
    ):
        """A doc string, but not the actual description of the action."""

        self.pf400_interface.replace_lid(
            source=source.location,
            target=target.location,
            lid_height=lid_height,
            source_approach=source_approach.location,
            target_approach=target_approach.location,
            source_plate_rotation=source_plate_rotation,
            target_plate_rotation=target_plate_rotation,
        )

        return ActionSucceeded()

    def pause(self) -> None:
        """Pause the node."""
        self.logger.log("Pausing node...")
        self.node_status.paused = True
        self.logger.log("Node paused.")
        return True

    def resume(self) -> None:
        """Resume the node."""
        self.logger.log("Resuming node...")
        self.node_status.paused = False
        self.logger.log("Node resumed.")
        return True

    def shutdown(self) -> None:
        """Shutdown the node."""
        self.shutdown_handler()
        return True

    def reset(self) -> None:
        """Reset the node."""
        self.logger.log("Resetting node...")
        result = super().reset()
        self.logger.log("Node reset.")
        return result

    def safety_stop(self) -> None:
        """Stop the node."""
        self.logger.log("Stopping node...")
        self.node_status.stopped = True
        self.logger.log("Node stopped.")
        return True

    def cancel(self) -> None:
        """Cancel the node."""
        self.logger.log("Canceling node...")
        self.node_status.cancelled = True
        self.logger.log("Node cancelled.")
        return True


if __name__ == "__main__":
    pf400_node = PF400Node()
    pf400_node.start_node()<|MERGE_RESOLUTION|>--- conflicted
+++ resolved
@@ -1,11 +1,7 @@
 #! /usr/bin/env python3
 """The server for the PF400 robot that takes incoming WEI flow requests from the experiment application"""
 
-<<<<<<< HEAD
-from typing import Optional
-=======
 from typing import Annotated, Optional
->>>>>>> 27054c26
 
 from madsci.client.resource_client import ResourceClient
 from madsci.common.types.action_types import ActionSucceeded
@@ -23,14 +19,7 @@
     """Configuration for the pf400 node module."""
 
     pf400_ip: str
-<<<<<<< HEAD
-    # """Required Robot IP"""
-    # pf400_port: int = None
-    resource_manager_url: Optional[str] = None
-    """the resource manager url for the pf400"""
-=======
     resource_server_url: Optional[AnyUrl] = None
->>>>>>> 27054c26
 
 
 class PF400Node(RestNode):
@@ -63,17 +52,13 @@
             )
             self.pf400_joint_state = PF400(host=self.config.pf400_ip, port=10000)
             self.pf400_interface.initialize_robot()
-<<<<<<< HEAD
             self.resource_client = ResourceClient(self.config.resource_manager_url)
             self.gripper = self.resource_client.init_resource(
                 SlotResourceDefinition(
-                    resource_name="pf400_gripper_"
-                    + str(self.node_definition.node_name),
+                    resource_name="pf400_gripper" + str(self.node_definition.node_name),
                     owner=OwnershipInfo(node_id=self.node_definition.node_id),
                 )
             )
-=======
->>>>>>> 27054c26
         except Exception as err:
             self.logger.log_error(f"Error starting the PF400 Node: {err}")
             self.startup_has_run = False
