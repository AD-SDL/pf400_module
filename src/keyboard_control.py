--- conflicted
+++ resolved
@@ -1,8 +1,5 @@
 # ruff: noqa
-<<<<<<< HEAD
-=======
 
->>>>>>> ab861bff
 import argparse
 import math
 
@@ -108,11 +105,6 @@
             # robot.ur_connection.movej(pos, 0.8, 0.8)
             pos = robot.ur_connection.set_freedrive(True, 600)
 
-
-<<<<<<< HEAD
-=======
-print("here")
->>>>>>> ab861bff
 listener = keyboard.Listener(on_press=on_press)
 listener.daemon = False
 listener.start()
